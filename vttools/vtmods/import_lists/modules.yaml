---
# there are two possible keys:
#  - 'import' are for python modules that have a
#     _vistrails_modules() function within them
#  - 'autowrap_func' are for python functions
#     that should be wrapped into vistrails
#  - 'autowrap_class' are for python classes
#     that should be wrapped into vistrails

# list of modules to import
import_modules:
    vttools.vtmods:
        - .io
        - .vis
        - .utils
        - .broker
        - .fitting

# list of functions to autowrap
autowrap_func:
- func_name: grid3d
  module_path: skxray.core
  namespace: core
- func_name: process_to_q
  module_path: skxray.recip
  namespace: recip
  add_input_dict: true
- func_name: hkl_to_q
  module_path: skxray.recip
  namespace: recip
- func_name: twotheta_to_q
  module_path: skxray.core
  namespace: recip
- func_name: q_to_twotheta
  module_path: skxray.core
  namespace: recip
- func_name: bin_1D
  module_path: skxray.core
  namespace: core
#- func_name: bin_image_to_1D
#  module_path: skxray.core
#  namespace: core
#- func_name : bin_edges_to_centers
#  module_path: skxray.core
#  namespace: core
- func_name : pixel_to_radius
  module_path: skxray.core
  namespace: core
- func_name : pixel_to_phi
  module_path: skxray.core
  namespace: core
- func_name: read_binary
  module_path: skxray.io.binary
  namespace: io
- func_name: convolve
  module_path: numpy
  namespace: numpy
- func_name: gaussian_fit
  module_path: nsls2.fitting.model.physics_model
  namespace: fitting
- func_name: fit_engine
  module_path: vttools.to_wrap.fitting
  namespace: fitting
- func_name: fit_engine_list
  module_path: vttools.to_wrap.fitting
  namespace: fitting
- func_name: expression_model
  module_path: vttools.to_wrap.fitting
  namespace: fitting
# CALIBRATION
- func_name: refine_center
  module_path: skxray.calibration
  namespace: calibration
- func_name: estimate_d_blind
  module_path: skxray.calibration
  namespace: calibration
<<<<<<< HEAD
#- func_name: find_ring_center_acorr_iD, module_path: nsls2.image, namespace: image
=======
>>>>>>> 997d4845


#- {func_name: emission_line_search, module_path: skxray.constants,  namespace: core, add_input_dict: true}
#- {func_name: snip_method, module_path: skxray.fitting.api, namespace: core, add_input_dict: true}
#- {func_name: gauss_peak, module_path: skxray.fitting.api, namespace:core, add_input_dict: true}
#- {func_name: gauss_step, module_path: skxray.fitting.api}
#- {func_name: gauss_tail, module_path: skxray.fitting.api}
#- {func_name: elastic_peak, module_path: skxray.fitting.api}
#- {func_name: compton_peak, module_path: skxray.fitting.api}
#- {func_name: fit_quad_to_peak, module_path: skxray.spectroscopy}
#- {func_name: align_and_scale, module_path: skxray.spectroscopy}
#- {func_name: find_largest_peak, module_path: skxray.spectroscopy}
#- {func_name: integrate_ROI_spectrum, module_path: skxray.spectroscopy}
#- {func_name: integrate_ROI, module_path: skxray.spectroscopy}<|MERGE_RESOLUTION|>--- conflicted
+++ resolved
@@ -74,10 +74,6 @@
 - func_name: estimate_d_blind
   module_path: skxray.calibration
   namespace: calibration
-<<<<<<< HEAD
-#- func_name: find_ring_center_acorr_iD, module_path: nsls2.image, namespace: image
-=======
->>>>>>> 997d4845
 
 
 #- {func_name: emission_line_search, module_path: skxray.constants,  namespace: core, add_input_dict: true}
