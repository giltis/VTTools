--- conflicted
+++ resolved
@@ -48,580 +48,24 @@
 logger = logging.getLogger(__name__)
 
 
-<<<<<<< HEAD
-class AutowrapError(Exception):
-    '''Exception to flag an autowrapping error
-
-    '''
-    pass
-
-
-def obj_src(py_obj, escape_docstring=True):
-    """Get the source for the python object that gets passed in
-
-    Parameters
-    ----------
-    py_obj : obj
-        Any python object
-
-    escape_doc_string : bool
-        If true, prepend the escape character to the docstring triple quotes
-
-    Returns
-    -------
-    list
-        Source code lines
-
-    Raises
-    ------
-    IOError
-        Raised if the source code cannot be retrieved
-    """
-    src = inspect.getsource(py_obj)
-    if escape_docstring:
-        src.replace("'''", "\\'''")
-        src.replace('"""', '\\"""')
-    return src
-    # return src.split('\n')
-
-
-def docstring_class(pyobj):
-    """Get the docstring dictionary of a class
-
-    Parameters
-    ----------
-    pyobj : function name or class name
-        Any object in Python for which you want the docstring
-
-    Returns
-    -------
-    ClassDoc
-        If pyobj is a class
-
-    A dictionary of the formatted numpy docstring can be
-        accessed by :code:`return_val._parsed_data`
-        Keys:
-            'Signature': '',
-            'Summary': [''],
-            'Extended Summary': [],
-            'Parameters': [],
-            'Returns': [],
-            'Raises': [],
-            'Warns': [],
-            'Other Parameters': [],
-            'Attributes': [],
-            'Methods': [],
-            'See Also': [],
-            'Notes': [],
-            'Warnings': [],
-            'References': '',
-            'Examples': '',
-            'index': {}
-    Taken from:
-        https://github.com/numpy/numpydoc/blob/master/numpydoc/docscrape.py#L94
-    """
-    if inspect.isclass(pyobj):
-        return ClassDoc(pyobj)
-    else:
-        raise ValueError("The pyobj input parameter is not a class."
-                         "Your parameter returned {0} from "
-                         "type(pyobj)".format(type(pyobj)))
-
-
-def docstring_func(pyobj):
-    """Get the docstring dictionary of a function
-
-    Parameters
-    ----------
-    pyobj : function name
-        Any object in Python for which you want the docstring
-
-    Returns
-    -------
-    FunctionDoc
-        If pyobj is a function or class method
-
-    A dictionary of the formatted numpy docstring can be
-        accessed by :code:`return_val._parsed_data`
-        Keys:
-            'Signature': '',
-            'Summary': [''],
-            'Extended Summary': [],
-            'Parameters': [],
-            'Returns': [],
-            'Raises': [],
-            'Warns': [],
-            'Other Parameters': [],
-            'Attributes': [],
-            'Methods': [],
-            'See Also': [],
-            'Notes': [],
-            'Warnings': [],
-            'References': '',
-            'Examples': '',
-            'index': {}
-    Taken from:
-        https://github.com/numpy/numpydoc/blob/master/numpydoc/docscrape.py#L94
-    """
-    if inspect.isfunction(pyobj) or inspect.ismethod(pyobj):
-        return FunctionDoc(pyobj)
-    else:
-        raise ValueError("The pyobj input parameter is not a function."
-                         "Your parameter returned {0} from "
-                         "type(pyobj)".format(type(pyobj)))
-
-
-def pytype_to_vtsig(param_type, param_name):
-    """Transform 'arg_type' into a vistrails port signature
-
-    Parameters
-    ----------
-    param_type : str
-        The type of the parameter from the library function to be wrapped
-
-    param_name : str
-        The name of the parameter from the library function to be wrapped
-
-    Returns
-    -------
-    port_sig : str
-        The VisTrails port signature
-    """
-    port_sig = None
-    # bash to lower case
-    param_name = param_name.lower()
-    param_type = param_type.lower()
-    # see if special handling needs to occur because of the parameter name
-    if param_name in sig_map:
-        port_sig = sig_map[param_name]
-    # if no special handling is required then create a port based on the
-    # parameter type
-    elif param_type in sig_map:
-        port_sig = sig_map[param_type]
-    if port_sig is None:
-        # if no arg_type matches the pytypes that relate to VisTrails port sigs
-        # raise a value error
-        raise ValueError("The arg_type doesn't match any of the options.  "
-                         "Your "
-                         "arg_type is: \n\n\t{0}\n\nSee the sig_type "
-                         "dictionary in "
-                         "VTTools/vttools/wrap_lib.py".format(param_type))
-
-    return port_sig
-
-
-def _type_optional(type_str):
-    """
-    Helper function to sort out if a parameter is optional
-
-    This assumes the type is given by a string that is compliant with
-    the numpydoc format.
-
-    Parameters
-    ----------
-    type_str : str
-        The type specification from the docstring
-
-    Returns
-    -------
-    type_str : str
-        The type specification with out the optional flag
-
-    is_optional : bool
-        If the input is optional
-    """
-    type_str = type_str.strip(' .')
-    is_optional = type_str.endswith('optional')
-    if is_optional:
-        type_str = type_str[:-8].strip(', ')
-
-    return type_str, is_optional
-
-_ENUM_RE = re.compile('\{(.*)\}')
-_RE_DICT = {
-    "object": re.compile('^(?i)(any|object)$'),
-    "array": re.compile('^(?i)(\(((([A-Z0-9.]+,? *)+)|, ?)\))? *(((np|numpy)\.)?(nd)?array(_|-| )?(like)?)$'),  # noqa,
-    "matrix": re.compile('^(?i)(\((([A-Z0-9.]+,? *){2} ?)\))? *(((np|numpy)\.)?matrix(_|-| )?(like)?)$'),  # noqa,
-    # note these three do not match end so 'list of ... ' matches
-    "list": re.compile('^(?i)list(-|_| )?(like)?'),
-    "tuple": re.compile('^(?i)tuple(-|_| )?(like)?'),
-    "seq": re.compile('^(?i)sequence(-|_| )?(like)?'),
-    "dtype": re.compile('^(?i)((np|numpy)\.)?dtype(-|_| )?(like)?$'),
-    "bool": re.compile('^(?i)bool(ean)?$'),
-    "file": re.compile('^(?i)file?$'),
-    "scalar": re.compile('^(?i)scalar?$'),
-    "float": re.compile('^(?i)(((np|numpy)\.)?float(16|32|64|128)?|double|single)$'),  # noqa,
-    "int": re.compile('^(?i)((np|numpy)\.)?u?int(eger)?(8|16|32|64)?$'),
-    "complex": re.compile('^(?i)complex$'),
-    "dict": re.compile('^(?i)dict(ionary)?$'),
-    "str": re.compile('^(?i)str(ing)?$'),
-    'callable': re.compile('^(?i)(func(tion)?|callable)$'),
-}
-
-sig_map = {
-    'object': 'basic:Variant',
-    'array': 'basic:Variant',
-    'matrix': 'basic:Variant',
-    'list': 'basic:List',
-    'tuple': 'basic:Tuple',
-    'seq': 'basic:List',
-    'dtype': 'basic:String',
-    'bool': 'basic:Boolean',
-    'file': 'basic:File',
-    'scalar': 'basic:Float',
-    'float': 'basic:Float',
-    'int': 'basic:Integer',
-    'complex': 'basic:Complex',
-    'dict': 'basic:Dictionary',
-    'str': 'basic:String',
-    'callable': 'basic:Variant'
-}
-
-
-precedence_list = ('list',
-                       'tuple',
-                       'seq',
-                       'dict',
-                       'array',
-                       'matrix',
-                       'dtype',
-                       'str',
-                       'scalar',
-                       'complex',
-                       'float',
-                       'int',
-                       'bool',
-                       'file',
-                       'callable',
-                       'object')
-
-
-#   RE Details:
-#   WORKS: test_str5 = "(your, mother, was, a, hampster) array"
-#   WORKS: test_str5 = "(your, mother, was, a, hampster,) array"
-# TODO: We may want to make more thorough use of this RE by using the
-#   specified values inside the parentheses as an additional input or output
-#   port key (e.g. 2D, 3D, 1xN, NxN, NxM, LxMxN, etc.)
-
-
-def _enum_type(type_str):
-    """
-    Helper function to check if the docstring enumerates options
-
-    Parameters
-    ----------
-    type_str : str
-        String specifying the input type. This string was stripped from the
-        numpydoc string.
-
-    Returns
-    -------
-    type_out : str
-        The type of the input suitable for translation to VT types
-
-    is_enum : bool
-        Boolean switch specifying whether inputs include enumerated options.
-    """
-    m = _ENUM_RE.search(type_str)
-    if bool(m):
-        is_enum = True
-        enum_list = [_.strip('\'\" ') for _ in m.group(1).split(',')]
-        guessed_types = [_guess_type(_) for _ in enum_list]
-        type_out = guessed_types[0]
-        if not all(_ == type_out for _ in guessed_types[1:]):
-            raise ValueError('Mixed type enum, docstring parameters are '
-                             'improperly defined. Please fix and create pull '
-                             'request, or report this error to the Software '
-                             'Development Team.')
-        if type_out not in ('int', 'str'):
-            raise ValueError('Enum is not discrete, docstring parameters are '
-                             'improperly defined. Please fix and create pull '
-                             'request, or report this error to the Software '
-                             'Development Team.')
-    else:
-        is_enum = False
-        enum_list = None
-        type_out = type_str
-
-    return type_out, is_enum, enum_list
-
-
-def _truncate_description(original_description, word_cnt_to_include):
-    """
-    This function will truncate the stripped doc string to a more manageable
-    length for incorporation into wrapped vistrails functions
-
-    Parameters
-    ----------
-    original_description : list
-        This object is the original description stripped from the
-        doc string. The object is actually a list of strings.
-
-    word_cnt_to_include : int
-        specify the number of words to trim the description down to
-
-    Returns
-    -------
-    short_description : string
-        truncated description that will be passed into vistrails
-    """
-    if len(original_description) == 0:
-        return ''
-    short_description = original_description[0]
-    # need this twice, might as well stash it
-    sd_words = short_description.split(' ')
-    # if it's too long, drop some words
-    if len(sd_words) > word_cnt_to_include:
-        short_description = ' '.join(sd_words[:word_cnt_to_include])
-
-    return short_description
-
-
-def _guess_type(stringy_val):
-    """
-    Helper function to guess the type of values in an enum are.
-
-    At this point it tries int, float, and complex and then assumes it is
-    a string.
-=======
 # module-level 'constants' at bottom
->>>>>>> 997d4845
 
 
 def gen_module(input_ports, output_ports, docstring,
                module_name, library_func, module_namespace,
                dict_port=None):
     """
-<<<<<<< HEAD
-    od = OrderedDict()
-    od['int'] = int
-    od['float'] = float
-    od['complex'] = complex
-
-    for k, v in six.iteritems(od):
-        try:
-            v(stringy_val)
-            return k
-        except ValueError:
-            pass
-    # give up and assume it is a string
-    return 'str'
-
-_OR_REGEX = re.compile(r'\bor\b')
-_OF_REGEX = re.compile(r'\bof\b')
-
-
-def _normalize_type(the_type):
-    """
-    A single entry point for parsing the type.
-
-    This assumes that enums and optional properties have been
-    taken care of.
-
-    Parameters
-    ----------
-    the_type : str
-        The type string extracted from the docs
-
-    Returns
-    -------
-    norm_type : str
-        The normalized type
-    """
-    # get rid of all leading and trailing junk
-    the_type = the_type.strip(' .!?-_\t')
-    # if 'or'
-    if _OR_REGEX.search(the_type):
-        left, right = the_type.split('or', 1)
-        return _type_precedence(left, right)
-
-    if _OF_REGEX.search(the_type):
-        left, right = the_type.split('of', 1)
-        return _of_proc(left, right)
-
-    # Walk the precedence list to see what we get
-    for n_type in precedence_list:
-        if bool(_RE_DICT[n_type].search(the_type)):
-            return n_type
-
-    # of no patterns matched, return None to signal
-    # failure and let down-stream sort it out.
-    return None
-
-
-def _of_proc(left, right):
-    """
-
-    """
-    return _normalize_type(left)
-
-
-def _type_precedence(left, right):
-    """
-    Reduce a pair of types to a single type by picking
-    which one to return.
-
-
-    """
-    left = _normalize_type(left)
-    right = _normalize_type(right)
-    if left is None:
-        return right
-    elif right is None:
-        return left
-
-    left_i = precedence_list.index(left)
-    right_i = precedence_list.index(right)
-    return left if left_i < right_i else right
-
-
-def define_input_ports(docstring, func):
-    """Turn the 'Parameters' fields into VisTrails input ports
-
-=======
->>>>>>> 997d4845
     Parameters
     ----------
     input_ports : list
-<<<<<<< HEAD
-        List of input_ports (Vistrails type IPort)
-    """
-    input_ports = []
-    short_description_word_count = 4
-    if 'Parameters' not in docstring:
-        # raised if 'Parameters' is not in the docstring
-        raise KeyError('Docstring is not formatted correctly. There is no '
-                       '"Parameters" field. Your docstring: {0}'
-                       ''.format(docstring))
-
-    for (the_name, the_type, the_description) in docstring['Parameters']:
-        if the_name == 'output':
-            continue
-        the_type, is_optional = _type_optional(the_type)
-        the_type, is_enum, enum_list = _enum_type(the_type)
-        the_type = _normalize_type(the_type)
-        if the_type is None:
-            raise ValueError("")
-        # Trim parameter descriptions for incorporation into vistrails
-        short_description = _truncate_description(the_description,
-                                                  short_description_word_count)
-
-        logger.debug("the_name is {0}. \n\tthe_type is {1} and it is "
-                     "optional: {3}. \n\tthe_description is {2}"
-                     "".format(the_name, the_type,
-                               short_description,
-                               is_optional))
-
-        for port_name in (_.strip() for _ in the_name.split(',')):
-            if not port_name:
-                continue
-            port_type = the_type
-            port_is_enum = is_enum
-            port_enum_list = enum_list
-            # start with the easy ones
-            pdict = {'name': port_name,
-                     'label': short_description,
-                     'optional': is_optional,
-                     'signature': pytype_to_vtsig(param_type=port_type,
-                                                  param_name=port_name)}
-
-            # deal with if the function as an enum attribute
-            if hasattr(func, port_name):
-                f_enums = getattr(func, port_name)
-                if port_is_enum:
-                    # if we already think this is an enum, make sure they
-                    # match
-                    if len(f_enums) != len(enum_list):
-                        raise ValueError('Attempting to automatically create '
-                                         'an enum port for the function named'
-                                         ' {0}. The values for the enum port '
-                                         'defined in the doc string are {1} '
-                                         'with length {2} and there is a '
-                                         'function attribute with values {3} '
-                                         'and length {4}.  Please make sure '
-                                         'the values in the docstring agree '
-                                         'with the values in the function '
-                                         'attribute, as I\'m not sure which '
-                                         'to use.'.format(the_name,
-                                                          enum_list,
-                                                          len(enum_list),
-                                                          f_enums,
-                                                          len(f_enums)))
-                port_enum_list = f_enums
-                port_is_enum = True
-            if port_is_enum:
-                pdict['entry_type'] = 'enum'
-                pdict['values'] = port_enum_list
-
-            logger.debug('port_param_dict: {0}'.format(pdict))
-            input_ports.append(IPort(**pdict))
-
-    if len(input_ports) == 0:
-        logger.debug('dir of input_ports[0]: {0}'.format(dir(input_ports[0])))
-    return input_ports
-
-
-def define_output_ports(docstring):
-    """
-    Turn the 'Returns' fields into VisTrails output ports
-
-    Parameters
-    ----------
-    docstring : NumpyDocString #List of strings?
-        The scraped docstring from the function being autowrapped into
-        vistrails
-=======
        List of input ports
->>>>>>> 997d4845
 
     output_ports : list
        List of output ports
 
-<<<<<<< HEAD
-    output_ports = []
-    # Check to make sure that there is a 'Returns' section in the docstring
-    if 'Returns' not in docstring or len(docstring['Returns']) == 0:
-        # If the 'Returns' section is included, but does not have any
-        # parameters listed, then check the 'Parameters' section to see
-        # whether the output is actually included as an optional input
-        for (the_name, the_type, the_description) in docstring['Parameters']:
-            # Accounts for extraneous notes or lines in doc string that are not
-            # actually input or output parameters
-            if the_type == '':
-                continue
-
-            if the_name.lower() == 'output':
-                the_type = _normalize_type(the_type)
-
-                output_ports.append(OPort(name=the_name,
-                                          signature=pytype_to_vtsig(
-                                              param_type=the_type,
-                                              param_name=the_name)))
-    else:
-        for (the_name, the_type, the_description) in docstring['Returns']:
-            if the_type == '':
-                continue
-            the_type = _normalize_type(the_type)
-
-            logger.debug("the_name is {0}. \n\tthe_type is {1}. "
-                         "\n\tthe_description is {2}"
-                         "".format(the_name, the_type, the_description))
-            try:
-                output_ports.append(OPort(name=the_name,
-                                          signature=pytype_to_vtsig(
-                                              param_type=the_type,
-                                              param_name=the_name)))
-            except ValueError as ve:
-                logger.error('ValueError raised for Returns parameter with '
-                             'name: {0}\n\ttype: {1}\n\tdescription: {2}'
-                             ''.format(the_name, the_type, the_description))
-                six.reraise(ValueError, ve, sys.exc_info()[2])
-    return output_ports
-=======
     docstring : ?
     module_name : str
         The name of the module (as displayed in vistrails
->>>>>>> 997d4845
 
     library_func : callable
         The callable object to be wrapped for VisTrails
@@ -711,9 +155,6 @@
     return new_class
 
 
-<<<<<<< HEAD
-def wrap_function(func_name, module_path,
-=======
 def gen_module_ufunc(input_ports, output_ports, docstring,
                module_name, library_func, module_namespace,
                dict_port=None):
@@ -797,7 +238,6 @@
 
 def wrap_function(func_name, module_path, input_ports, output_ports,
                   doc_string, f_type,
->>>>>>> 997d4845
                   add_input_dict=False, namespace=None):
     """Perform the wrapping of functions into VisTrails modules
 
@@ -839,42 +279,6 @@
                  ''.format(func_name, module_path, add_input_dict, namespace))
     t1 = time.time()
 
-<<<<<<< HEAD
-    try:
-        # get the source of the function
-        src = obj_src(func)
-    except IOError as ioe:
-        # raised if the source cannot be found
-        logger.debug("IOError raised when attempting to get the source"
-                     "for function {0}".format(func))
-        raise IOError(ioe)
-    try:
-        # get the docstring of the function
-        doc = docstring_func(func)
-    except ValueError as ve:
-        err = ("ValueError raised when attempting to get docstring for "
-               "function {0}\nOriginal error was: {1}").format(func, ve)
-        logger.error(err)
-        six.reraise(AutowrapError, err, sys.exc_info()[2])
-    try:
-        # create the VisTrails input ports
-        input_ports = define_input_ports(doc._parsed_data, func)
-        # pprint.pprint(input_ports)
-    except ValueError as ve:
-        err = ("ValueError raised when attempting to format input_ports in "
-               "function {0}\nOriginal error was: {1}").format(func, ve)
-        logger.error(err)
-        six.reraise(AutowrapError, err, sys.exc_info()[2])
-    try:
-        # create the VisTrails output ports
-        output_ports = define_output_ports(doc._parsed_data)
-    except ValueError as ve:
-        err = ("ValueError raised when attempting to format output_ports in "
-               "function {0}\nOriginal error was: {1}").format(func, ve)
-        logger.error(err)
-        six.reraise(AutowrapError, err, sys.exc_info()[2])
-=======
->>>>>>> 997d4845
     if add_input_dict:
         # define a dictionary input port if necessary
         dict_port = dict(name='input_dict', signature=('basic:Dictionary'),
