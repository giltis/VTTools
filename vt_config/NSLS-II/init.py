--- conflicted
+++ resolved
@@ -114,7 +114,6 @@
                    'skxray.io.gsas_file_reader',
                    'skxray.diffraction',
                    'vttools.to_wrap.fitting',
-<<<<<<< HEAD
                    'vttools.to_wrap.image.filtering',
                    'vttools.to_wrap.image.histogram',
                    'vttools.to_wrap.image.logic',
@@ -123,9 +122,7 @@
                    'vttools.to_wrap.image.registration',
                    'vttools.to_wrap.image.thresholding',
                    'vttools.to_wrap.image.transformation',
-=======
 				   'tomopy',
->>>>>>> 70b1fef2
                    ]
 
     for mod_name in mod_targets:
